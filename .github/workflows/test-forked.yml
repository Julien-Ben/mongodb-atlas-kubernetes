name: Test Forked

on:
  pull_request_target:
    types: [labeled]
    paths-ignore:
      - 'docs/**'

concurrency:
  group: test-forked-${{ github.head_ref || github.ref_name }}
  cancel-in-progress: true

jobs:
  allowed:
    name: Allowed action
    runs-on: ubuntu-latest
    if: contains(github.event.pull_request.labels.*.name, 'dependencies') || contains(github.event.pull_request.labels.*.name, 'safe-to-test')
    steps:
      - name: allowed message
        run: echo "Allowed to run"

  unit-test:
    name: Unit tests
    needs: allowed
    runs-on: ubuntu-latest
    steps:
      - uses: actions/checkout@v3.0.0
        with:
          ref: ${{github.event.pull_request.head.ref}}
          repository: ${{github.event.pull_request.head.repo.full_name}}

      - name: Cache multiple paths
        uses: actions/cache@v2
        with:
          path: ~/go/pkg/mod
          key: ${{ runner.os }}-build-${{ hashFiles('**/go.sum') }}

      - name: Setup Go
        uses: actions/setup-go@v2
        with:
          go-version: "1.17"
      - run: go version
      - name: Run testing
        run: CGO_ENABLED=0 go test -v $(go list ./pkg/...)

  int-test:
    name: Integration tests
    needs: allowed
    runs-on: ubuntu-latest
    strategy:
      fail-fast: false
      matrix:
        test: ["AtlasProject", "AtlasCluster", "AtlasDatabaseUser"]
    steps:
<<<<<<< HEAD
      - name: Cancel Previous Runs
        uses: styfle/cancel-workflow-action@0.9.0
        with:
          access_token: ${{ github.token }}

      - uses: actions/checkout@v2.4.0
=======
      - uses: actions/checkout@v3.0.0
>>>>>>> 924fa965
        with:
          ref: ${{github.event.pull_request.head.ref}}
          repository: ${{github.event.pull_request.head.repo.full_name}}

      - name: Cache multiple paths
        uses: actions/cache@v2
        with:
          path: ~/go/pkg/mod
          key: ${{ runner.os }}-build-${{ hashFiles('**/go.sum') }}
      - name: Run testing
        uses: ./.github/actions/int-test
        with:
          ATLAS_ORG_ID: ${{ secrets.ATLAS_ORG_ID }}
          ATLAS_PUBLIC_KEY: ${{ secrets.ATLAS_PUBLIC_KEY }}
          ATLAS_PRIVATE_KEY: ${{ secrets.ATLAS_PRIVATE_KEY }}
          TEST_NAME: ${{ matrix.test }}
          TEST_PATH: ./test/int
          PARALLEL_NODES: 12

  int-test-clusterwide:
    name: Integration tests (Clusterwide)
    needs: allowed
    runs-on: ubuntu-latest
    steps:
<<<<<<< HEAD
      - name: Cancel Previous Runs
        uses: styfle/cancel-workflow-action@0.9.0
        with:
          access_token: ${{ github.token }}

      - uses: actions/checkout@v2.4.0
=======
      - uses: actions/checkout@v3.0.0
>>>>>>> 924fa965
        with:
          ref: ${{github.event.pull_request.head.ref}}
          repository: ${{github.event.pull_request.head.repo.full_name}}

      - name: Cache multiple paths
        uses: actions/cache@v2
        with:
          path: ~/go/pkg/mod
          key: ${{ runner.os }}-build-${{ hashFiles('**/go.sum') }}
      - name: Run testing
        uses: ./.github/actions/int-test
        with:
          ATLAS_ORG_ID: ${{ secrets.ATLAS_ORG_ID }}
          ATLAS_PUBLIC_KEY: ${{ secrets.ATLAS_PUBLIC_KEY }}
          ATLAS_PRIVATE_KEY: ${{ secrets.ATLAS_PRIVATE_KEY }}
          TEST_NAME: "ClusterWide"
          TEST_PATH: ./test/int/clusterwide
          PARALLEL_NODES: 1

  prepare-e2e:
    name: Prepare E2E configuration and image
    needs: unit-test
    runs-on: ubuntu-latest
    env:
      # uncomment the below for local testing
      # DOCKER_REPO: ${{ env.DOCKER_REGISTRY }}/mongodb-atlas-kubernetes-operator
      DOCKER_REPO: mongodb/mongodb-atlas-kubernetes-operator-prerelease
    steps:
      - name: Check out code
        uses: actions/checkout@v3.0.0
        with:
          ref: ${{github.event.pull_request.head.ref}}
          repository: ${{github.event.pull_request.head.repo.full_name}}
          fetch-depth: 0 # required for tags

      - name: Prepare tag
        id: prepare
        uses: ./.github/actions/set-tag

      - name: Push Atlas Operator to Registry
        uses: docker/build-push-action@v1
        with:
          username: ${{ secrets.DOCKER_USERNAME }}
          password: ${{ secrets.DOCKER_PASSWORD }}
          repository: ${{ env.DOCKER_REPO }}
          registry: ${{ env.DOCKER_REGISTRY }}
          tags: ${{ steps.prepare.outputs.tag }}

  e2e:
    name: E2E tests
    needs: prepare-e2e
    runs-on: ubuntu-latest
    env:
      # uncomment the below for local testing
      # DOCKER_REPO: ${{ env.DOCKER_REGISTRY }}/mongodb-atlas-kubernetes-operator
      DOCKER_REGISTRY: docker.io
      DOCKER_BUNDLES_REPO: mongodbinternal/mongodb-atlas-kubernetes-bundles-prerelease
      DOCKER_REPO: mongodb/mongodb-atlas-kubernetes-operator-prerelease
    strategy:
      fail-fast: false
      matrix:
        # k8s: ["1.17-kind", "1.19-kind", "1.17-opeshift"] # <supported platform version>-<platform>
        k8s: ["v1.18.15-kind"] # <K8sGitVersion>-<Platform>
        test:
          [
            "cluster-ns",
            "cluster-wide",
            "bundle-test",
            "helm-ns",
            "helm-wide",
            "helm-update",
            "helm-advanced-cluster",
            "helm-advanced-cluster-multi-region",
            "multinamespaced",
            "privatelink",
          ]
        include:
          - k8s: "latest-openshift"
            test: "openshift"

    steps:
      - name: Cancel Previous Runs
        uses: styfle/cancel-workflow-action@0.9.0
        with:
          access_token: ${{ github.token }}

      - name: Check out code
        uses: actions/checkout@v3.0.0
        with:
          ref: ${{github.event.pull_request.head.ref}}
          repository: ${{github.event.pull_request.head.repo.full_name}}
          # Make sure we also get the helm-charts submodule!
          submodules: recursive

      - name: Prepare tag
        id: prepare
        uses: ./.github/actions/set-tag

      - name: Generate configuration for the tests
        uses: ./.github/actions/gen-install-scripts
        with:
          IMAGE_URL_DOCKER: ${{ env.DOCKER_REPO }}:${{ steps.prepare.outputs.tag }}
          VERSION: ${{ steps.prepare.outputs.tag }}
          ENV: dev

      - name: Change path for the test
        run: |
          sed -i -e 's/cloud.mongodb.com/cloud-qa.mongodb.com/' bundle/manifests/mongodb-atlas-kubernetes.clusterserviceversion.yaml

      - name: Push bundle-image for the test
        if: ${{ matrix.test == 'openshift' || matrix.test == 'bundle-test' && !env.ACT }}
        uses: docker/build-push-action@v1
        with:
          username: ${{ secrets.DOCKER_USERNAME }}
          password: ${{ secrets.DOCKER_PASSWORD }}
          repository: ${{ env.DOCKER_BUNDLES_REPO }}
          registry: ${{ env.DOCKER_REGISTRY }}
          tags: ${{ steps.prepare.outputs.tag }}
          dockerfile: bundle.Dockerfile

      - name: Set properties
        id: properties
        run: |
          version=$(echo ${{ matrix.k8s }} | awk -F "-" '{print $1}')
          platform=$(echo ${{ matrix.k8s }} | awk -F "-" '{print $2}')
          echo "::set-output name=k8s_version::$version"
          echo "::set-output name=k8s_platform::$platform"

      - name: Create k8s Kind Cluster
        if: ${{ steps.properties.outputs.k8s_platform == 'kind' && !env.ACT }}
        uses: helm/kind-action@v1.2.0
        with:
          version: v0.11.1
          config: test/e2e/config/kind.yaml
          node_image: kindest/node:${{ steps.properties.outputs.k8s_version }}
          cluster_name: ${{ matrix.test }}
          wait: 180s

      - name: Setup Go
        uses: actions/setup-go@v2
        with:
          go-version: "1.17"

      - name: Download tools for openshift ui tests
        if: ${{ steps.properties.outputs.k8s_platform == 'openshift' && !env.ACT }}
        run: |
          wget https://mirror.openshift.com/pub/openshift-v4/x86_64/clients/ocp/latest-4.6/opm-linux.tar.gz -O opm.tar.gz -q
          tar xvf opm.tar.gz
          chmod +x opm && sudo mv opm /usr/local/bin/opm
          wget https://mirror.openshift.com/pub/openshift-v4/x86_64/clients/ocp/latest-4.6/openshift-client-linux.tar.gz -O openshift.tar.gz -q
          tar xvf openshift.tar.gz
          chmod +x oc && sudo mv oc /usr/local/bin/oc

          opm version
          oc version
          podman --version

      - name: Install MongoCLI
        run: |
          wget https://github.com/mongodb/mongocli/releases/download/v1.14.0/mongocli_1.14.0_linux_x86_64.deb -O mongocli.deb -q
          sudo dpkg -i mongocli.deb
          mongocli --version

      - name: Install operator-sdk-v1.16.0
        run: |
          wget https://github.com/operator-framework/operator-sdk/releases/download/v1.16.0/operator-sdk_linux_amd64 -q
          chmod +x operator-sdk_linux_amd64 && sudo mv operator-sdk_linux_amd64 /usr/local/bin/operator-sdk
          operator-sdk version

      - name: Run e2e test
        env:
          MCLI_PUBLIC_API_KEY: ${{ secrets.ATLAS_PUBLIC_KEY }}
          MCLI_PRIVATE_API_KEY: ${{ secrets.ATLAS_PRIVATE_KEY }}
          MCLI_ORG_ID: ${{ secrets.ATLAS_ORG_ID}}
          MCLI_OPS_MANAGER_URL: "https://cloud-qa.mongodb.com/"
          IMAGE_URL: ${{ env.DOCKER_REPO }}:${{ steps.prepare.outputs.tag }}
          BUNDLE_IMAGE: "${{ env.DOCKER_REGISTRY }}/${{ env.DOCKER_BUNDLES_REPO}}:${{ steps.prepare.outputs.tag }}"
          K8S_PLATFORM: "${{ steps.properties.outputs.k8s_platform }}"
          K8S_VERSION: "${{ steps.properties.outputs.k8s_version }}"
          TEST_NAME: "${{ matrix.test }}"
          DOCKER_USERNAME: ${{ secrets.DOCKER_USERNAME }}
          DOCKER_PASSWORD: ${{ secrets.DOCKER_PASSWORD }}
          OPENSHIFT_USER: ${{ secrets.OPENSHIFT_USER }}
          OPENSHIFT_PASS: ${{ secrets.OPENSHIFT_PASS }}
          AWS_ACCESS_KEY_ID: ${{ secrets.AWS_ACCESS_KEY_ID }}
          AWS_SECRET_ACCESS_KEY: ${{ secrets.AWS_SECRET_ACCESS_KEY }}
          AZURE_CLIENT_ID: ${{ secrets.AZURE_CLIENT_ID }}
          AZURE_TENANT_ID: ${{ secrets.AZURE_TENANT_ID }}
          AZURE_CLIENT_SECRET: ${{ secrets.AZURE_CLIENT_SECRET }}
          AZURE_SUBSCRIPTION_ID: ${{ secrets.AZURE_SUBSCRIPTION_ID }}
        run: |
          helm version
          go version

          go install github.com/onsi/ginkgo/v2/ginkgo@v2.1.1 && \
          go install github.com/onsi/gomega/...
          ginkgo --label-filter="${TEST_NAME}" --nodes=10 -v test/e2e/

      - name: Upload operator logs
        if: ${{ failure() }}
        uses: actions/upload-artifact@v2
        with:
          name: logs
          path: test/e2e/output/**<|MERGE_RESOLUTION|>--- conflicted
+++ resolved
@@ -52,16 +52,12 @@
       matrix:
         test: ["AtlasProject", "AtlasCluster", "AtlasDatabaseUser"]
     steps:
-<<<<<<< HEAD
       - name: Cancel Previous Runs
         uses: styfle/cancel-workflow-action@0.9.0
         with:
           access_token: ${{ github.token }}
 
-      - uses: actions/checkout@v2.4.0
-=======
       - uses: actions/checkout@v3.0.0
->>>>>>> 924fa965
         with:
           ref: ${{github.event.pull_request.head.ref}}
           repository: ${{github.event.pull_request.head.repo.full_name}}
@@ -86,16 +82,12 @@
     needs: allowed
     runs-on: ubuntu-latest
     steps:
-<<<<<<< HEAD
       - name: Cancel Previous Runs
         uses: styfle/cancel-workflow-action@0.9.0
         with:
           access_token: ${{ github.token }}
 
-      - uses: actions/checkout@v2.4.0
-=======
       - uses: actions/checkout@v3.0.0
->>>>>>> 924fa965
         with:
           ref: ${{github.event.pull_request.head.ref}}
           repository: ${{github.event.pull_request.head.repo.full_name}}
